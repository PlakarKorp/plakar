--- conflicted
+++ resolved
@@ -195,14 +195,11 @@
         file_info:
           mode: 0644
 
-<<<<<<< HEAD
-=======
       - src: ./subcommands/config/plakar-policy.1
         dst: /usr/share/man/man1/plakar-policy.1
         file_info:
           mode: 0644
 
->>>>>>> 18a653e2
       - src: ./subcommands/digest/plakar-digest.1
         dst: /usr/share/man/man1/plakar-digest.1
         file_info:
@@ -348,8 +345,6 @@
         file_info:
           mode: 0644
 
-<<<<<<< HEAD
-=======
       - src: ./subcommands/pkg/plakar-pkg-manifest.yaml.5
         dst: /usr/share/man/man5/plakar-pkg-manifest.yaml.5
         file_info:
@@ -360,7 +355,6 @@
         file_info:
           mode: 0644
 
->>>>>>> 18a653e2
 homebrew_casks:
   - # Name of the cask
     #
@@ -412,14 +406,10 @@
       - ./man/plakar-pkg-rm.1
       - ./man/plakar-pkg-create.1
       - ./man/plakar-pkg-show.1
-<<<<<<< HEAD
-      - ./man/plakar.1
-=======
       - ./man/plakar-policy.1
       - ./man/plakar.1
       - ./man/plakar-pkg-manifest.yaml.5
       - ./man/plakar-pkg-recipe.yaml.5
->>>>>>> 18a653e2
 
     # # Completions for different shells
     # #
