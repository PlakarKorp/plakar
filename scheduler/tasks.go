--- conflicted
+++ resolved
@@ -100,15 +100,10 @@
 				time.Sleep(interval)
 			}
 
-<<<<<<< HEAD
 			reporter.TaskStart("backup", taskset.Name)
 			reporter.WithRepositoryName(taskset.Repository)
 
-			newCtx := appcontext.NewAppContextFrom(s.ctx)
-			repo, store, err := loadRepository(newCtx, taskset.Repository)
-=======
 			repo, store, err := loadRepository(s.ctx, taskset.Repository)
->>>>>>> cf036849
 			if err != nil {
 				s.ctx.GetLogger().Error("Error loading repository: %s", err)
 				reporter.TaskFailed(1, "Error loading repository: %s", err)
@@ -119,18 +114,10 @@
 			retval, err := backupSubcommand.Execute(s.ctx, repo)
 			if err != nil || retval != 0 {
 				s.ctx.GetLogger().Error("Error creating backup: %s", err)
-<<<<<<< HEAD
 				reporter.TaskFailed(1, "Error creating backup: retval=%d, err=%s", retval, err)
-				backupCtx.Close()
 				goto close
 			}
-			reporter.WithSnapshotID(repo, backupCtx.SnapshotID)
-
-			backupCtx.Close()
-=======
-				goto close
-			}
->>>>>>> cf036849
+			reporter.WithSnapshotID(repo, s.ctx.SnapshotID)
 
 			if task.Retention != "" {
 				rmSubcommand.LocateOptions.Before = time.Now().Add(-retention)
@@ -138,16 +125,10 @@
 				if err != nil || retval != 0 {
 					reporter.TaskWarning("Error removing obsolete backups: retval=%d, err=%s", retval, err)
 					s.ctx.GetLogger().Error("Error removing obsolete backups: %s", err)
-				} else {
-					reporter.TaskDone()
+					goto close
 				}
-<<<<<<< HEAD
-				rmCtx.Close()
-			} else {
-				reporter.TaskDone()
-=======
->>>>>>> cf036849
-			}
+			}
+			reporter.TaskDone()
 
 		close:
 			repo.Close()
@@ -185,16 +166,11 @@
 				time.Sleep(interval)
 			}
 
-<<<<<<< HEAD
 			reporter.TaskStart("check", taskset.Name)
 			reporter.WithRepositoryName(taskset.Repository)
 
-			newCtx := appcontext.NewAppContextFrom(s.ctx)
-
-			repo, store, err := loadRepository(newCtx, taskset.Repository)
-=======
 			repo, store, err := loadRepository(s.ctx, taskset.Repository)
->>>>>>> cf036849
+
 			if err != nil {
 				s.ctx.GetLogger().Error("Error loading repository: %s", err)
 				reporter.TaskFailed(1, "Error loading repository: %s", err)
@@ -244,16 +220,10 @@
 				time.Sleep(interval)
 			}
 
-<<<<<<< HEAD
 			reporter.TaskStart("restore", taskset.Name)
 			reporter.WithRepositoryName(taskset.Repository)
 
-			newCtx := appcontext.NewAppContextFrom(s.ctx)
-
-			repo, store, err := loadRepository(newCtx, taskset.Repository)
-=======
 			repo, store, err := loadRepository(s.ctx, taskset.Repository)
->>>>>>> cf036849
 			if err != nil {
 				s.ctx.GetLogger().Error("Error loading repository: %s", err)
 				reporter.TaskFailed(1, "Error loading repository: %s", err)
