--- conflicted
+++ resolved
@@ -8,18 +8,10 @@
 	"github.com/PlakarKorp/plakar/reporting"
 )
 
-<<<<<<< HEAD
 type Schedule interface {
 	WithDateMask(DateMask) Schedule
 	PlanForDate(time.Time) []time.Time
 	String() string
-=======
-type Scheduler struct {
-	config   *Configuration
-	ctx      *appcontext.AppContext
-	wg       sync.WaitGroup
-	reporter *reporting.Reporter
->>>>>>> 9690589e
 }
 
 type ScheduledJob struct {
@@ -44,21 +36,11 @@
 	}
 }
 
-<<<<<<< HEAD
 func (s *AgentScheduler) Run() {
 	s.reporter = reporting.NewReporter(s.ctx)
-=======
-func (s *Scheduler) Run() {
-	s.reporter = reporting.NewReporter(s.ctx)
-
-	for _, cleanupCfg := range s.config.Agent.Maintenance {
-		go s.maintenanceTask(cleanupCfg)
-	}
->>>>>>> 9690589e
 
 	runq := make(chan *ScheduledJob, 1000)
 	s.sched = NewScheduler(runq)
-
 	stopped, err := s.sched.Start()
 	if err != nil {
 		s.ctx.GetLogger().Error("failed to start scheduler: %v", err)
@@ -89,12 +71,11 @@
 			case <-stopped:
 				goto out
 			case schedJob := <-runq:
-				schedJob.job.Execute(s.ctx, schedJob.scheduled)
+				schedJob.job.Execute(s.ctx, s.reporter, schedJob.scheduled)
 			}
 		}
-<<<<<<< HEAD
 	out:
-		// XXX flush reports
+		s.reporter.StopAndWait()
 	}()
 }
 
@@ -123,10 +104,4 @@
 			}
 		}
 	}
-=======
-	}
-
-	<-s.ctx.Done()
-	s.reporter.StopAndWait()
->>>>>>> 9690589e
 }