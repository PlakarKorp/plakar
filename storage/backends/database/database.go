--- conflicted
+++ resolved
@@ -43,12 +43,7 @@
 	wrMutex sync.Mutex
 
 	Repository string
-<<<<<<< HEAD
 	location   string
-
-	// storage.RepositoryBackend
-=======
->>>>>>> eb858bdc
 }
 
 func init() {
