package objects

import (
	"encoding/json"
	"fmt"

	"github.com/vmihailenco/msgpack/v5"
)

type Checksum [32]byte

func (m Checksum) MarshalJSON() ([]byte, error) {
	return json.Marshal(fmt.Sprintf("%0x", m[:]))
}

type Classification struct {
	Analyzer string   `msgpack:"analyzer" json:"analyzer"`
	Classes  []string `msgpack:"classes" json:"classes"`
}

type CustomMetadata struct {
	Key   string `msgpack:"key" json:"key"`
	Value []byte `msgpack:"value" json:"value"`
}

type Object struct {
	Checksum        Checksum         `msgpack:"checksum" json:"checksum"`
	Chunks          []Chunk          `msgpack:"chunks" json:"chunks"`
	ContentType     string           `msgpack:"content_type,omitempty" json:"content_type"`
	Classifications []Classification `msgpack:"classifications,omitempty" json:"classifications"`
	CustomMetadata  []CustomMetadata `msgpack:"custom_metadata,omitempty" json:"custom_metadata"`
	Tags            []string         `msgpack:"tags,omitempty" json:"tags"`
	Entropy         float64          `msgpack:"entropy,omitempty" json:"entropy"`
<<<<<<< HEAD
	Flags           uint32           `msgpack:"flags" json:"flags"`
=======
	Distribution    [256]float64     `msgpack:"distribution,omitempty" json:"distribution"`
>>>>>>> f0487a9b
}

func NewObject() *Object {
	return &Object{
		CustomMetadata: make([]CustomMetadata, 0),
	}
}

func NewObjectFromBytes(serialized []byte) (*Object, error) {
	var o Object
	if err := msgpack.Unmarshal(serialized, &o); err != nil {
		return nil, err
	}
	if o.CustomMetadata == nil {
		o.CustomMetadata = make([]CustomMetadata, 0)
	}
	if o.Tags == nil {
		o.Tags = make([]string, 0)
	}
	return &o, nil
}

func (o *Object) Serialize() ([]byte, error) {
	serialized, err := msgpack.Marshal(o)
	if err != nil {
		return nil, err
	}
	return serialized, nil
}

func (o *Object) AddClassification(analyzer string, classes []string) {
	o.Classifications = append(o.Classifications, Classification{
		Analyzer: analyzer,
		Classes:  classes,
	})
}

type Chunk struct {
<<<<<<< HEAD
	Checksum Checksum `msgpack:"checksum" json:"checksum"`
	Length   uint32   `msgpack:"length" json:"length"`
	Entropy  float64  `msgpack:"entropy" json:"entropy"`
	Flags    uint32   `msgpack:"flags" json:"flags"`
=======
	Checksum     Checksum     `msgpack:"checksum" json:"checksum"`
	Length       uint32       `msgpack:"length" json:"length"`
	Entropy      float64      `msgpack:"entropy" json:"entropy"`
	Distribution [256]float64 `msgpack:"distribution,omitempty" json:"distribution"`
>>>>>>> f0487a9b
}<|MERGE_RESOLUTION|>--- conflicted
+++ resolved
@@ -31,11 +31,8 @@
 	CustomMetadata  []CustomMetadata `msgpack:"custom_metadata,omitempty" json:"custom_metadata"`
 	Tags            []string         `msgpack:"tags,omitempty" json:"tags"`
 	Entropy         float64          `msgpack:"entropy,omitempty" json:"entropy"`
-<<<<<<< HEAD
+	Distribution    [256]float64     `msgpack:"distribution,omitempty" json:"distribution"`
 	Flags           uint32           `msgpack:"flags" json:"flags"`
-=======
-	Distribution    [256]float64     `msgpack:"distribution,omitempty" json:"distribution"`
->>>>>>> f0487a9b
 }
 
 func NewObject() *Object {
@@ -74,15 +71,9 @@
 }
 
 type Chunk struct {
-<<<<<<< HEAD
-	Checksum Checksum `msgpack:"checksum" json:"checksum"`
-	Length   uint32   `msgpack:"length" json:"length"`
-	Entropy  float64  `msgpack:"entropy" json:"entropy"`
-	Flags    uint32   `msgpack:"flags" json:"flags"`
-=======
 	Checksum     Checksum     `msgpack:"checksum" json:"checksum"`
 	Length       uint32       `msgpack:"length" json:"length"`
 	Entropy      float64      `msgpack:"entropy" json:"entropy"`
+	Flags        uint32       `msgpack:"flags" json:"flags"`
 	Distribution [256]float64 `msgpack:"distribution,omitempty" json:"distribution"`
->>>>>>> f0487a9b
 }