--- conflicted
+++ resolved
@@ -473,22 +473,12 @@
 					snap.Event(events.PathErrorEvent(snap.Header.Identifier, record.Pathname, record.Err.Error()))
 
 				case importer.ScanRecord:
-<<<<<<< HEAD
-					snap.Event(events.PathEvent(snap.Header.SnapshotID, record.Pathname))
+					snap.Event(events.PathEvent(snap.Header.Identifier, record.Pathname))
 					if err := backupCtx.sc.RecordPathname(record); err != nil {
 						backupCtx.sc.RecordError(record.Pathname, err)
 						return
 					}
 					if !record.FileInfo.Mode().IsDir() {
-=======
-					snap.Event(events.PathEvent(snap.Header.Identifier, record.Pathname))
-					if record.FileInfo.Mode().IsDir() {
-						if err := backupCtx.sc.RecordPathname(record); err != nil {
-							backupCtx.sc.RecordError(record.Pathname, err)
-							return
-						}
-					} else {
->>>>>>> d9585c99
 						filesChannel <- record
 					}
 				}
