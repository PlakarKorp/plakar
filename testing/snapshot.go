package testing

import (
	"io"
	"os"
	"path"
	"testing"

	"github.com/PlakarKorp/plakar/objects"
	"github.com/PlakarKorp/plakar/repository"
	"github.com/PlakarKorp/plakar/snapshot"
	"github.com/PlakarKorp/plakar/snapshot/importer"
	"github.com/stretchr/testify/require"
)

type MockFile struct {
	Path    string
	IsDir   bool
	Mode    os.FileMode
	Content []byte
}

func NewMockDir(path string) MockFile {
	return MockFile{
		Path:  path,
		IsDir: true,
		Mode:  0755,
	}
}

func NewMockFile(path string, mode os.FileMode, content string) MockFile {
	return MockFile{
		Path:    path,
		Mode:    mode,
		Content: []byte(content),
	}
}

func (m *MockFile) ScanResult() *importer.ScanResult {
	switch {
	case m.IsDir:
		return &importer.ScanResult{
			Record: &importer.ScanRecord{
				Pathname: m.Path,
				FileInfo: objects.FileInfo{
					Lname:      path.Base(m.Path),
					Lmode:      os.ModeDir | 0755,
					Lnlink:     1,
					Lusername:  "flan",
					Lgroupname: "hacker",
				},
			},
		}
	default:
		return &importer.ScanResult{
			Record: &importer.ScanRecord{
				Pathname: m.Path,
				FileInfo: objects.FileInfo{
					Lname:      path.Base(m.Path),
					Lsize:      int64(len(m.Content)),
					Lmode:      m.Mode,
					Lnlink:     1,
					Lusername:  "flan",
					Lgroupname: "hacker",
				},
			},
		}
	}
}

type testingOptions struct {
	name string

	gen  func(chan<- *importer.ScanResult)
	open func(string) (io.ReadCloser, error)
}

func newTestingOptions() *testingOptions {
	return &testingOptions{
		name: "test_backup",
	}
}

type TestingOptions func(o *testingOptions)

func WithName(name string) TestingOptions {
	return func(o *testingOptions) {
		o.name = name
	}
}

<<<<<<< HEAD
func GenerateFiles(t *testing.T, files []MockFile) string {
	tmpBackupDir, err := os.MkdirTemp("", "tmp_to_backup")
	require.NoError(t, err)
	t.Cleanup(func() {
		os.RemoveAll(tmpBackupDir)
	})

	for _, file := range files {
		dest := filepath.Join(tmpBackupDir, filepath.FromSlash(file.Path))
		if file.IsDir {
			err = os.MkdirAll(dest, file.Mode)
		} else {
			err = os.WriteFile(dest, file.Content, file.Mode)
		}
	}

	return tmpBackupDir
=======
func WithGenerator(gen func(chan<- *importer.ScanResult), open func(string) (io.ReadCloser, error)) TestingOptions {
	return func(o *testingOptions) {
		o.gen = gen
		o.open = open
	}
>>>>>>> 8d47f5d7
}

func GenerateSnapshot(t *testing.T, repo *repository.Repository, files []MockFile, opts ...TestingOptions) *snapshot.Snapshot {
	o := newTestingOptions()
	for _, f := range opts {
		f(o)
	}

<<<<<<< HEAD
	tmpBackupDir := GenerateFiles(t, files)
	repo.AppContext().CWD = tmpBackupDir

=======
>>>>>>> 8d47f5d7
	// create a snapshot
	builder, err := snapshot.Create(repo, repository.DefaultType)
	require.NoError(t, err)
	require.NotNil(t, builder)

	imp, err := NewMockImporter(map[string]string{"location": "mock://place"})
	require.NoError(t, err)
	require.NotNil(t, imp)

	if o.gen != nil {
		imp.(*MockImporter).SetGenerator(o.gen, o.open)
	} else {
		imp.(*MockImporter).SetFiles(files)
	}

	builder.Backup(imp, &snapshot.BackupOptions{Name: o.name, MaxConcurrency: 1})

	err = builder.Repository().RebuildState()
	require.NoError(t, err)

	// reopen it
	snap, err := snapshot.Load(repo, builder.Header.Identifier)
	require.NoError(t, err)
	require.NotNil(t, snap)

	checkCache, err := repo.AppContext().GetCache().Check()
	require.NoError(t, err)
	snap.SetCheckCache(checkCache)

	return snap
}<|MERGE_RESOLUTION|>--- conflicted
+++ resolved
@@ -4,6 +4,7 @@
 	"io"
 	"os"
 	"path"
+	"path/filepath"
 	"testing"
 
 	"github.com/PlakarKorp/plakar/objects"
@@ -89,7 +90,6 @@
 	}
 }
 
-<<<<<<< HEAD
 func GenerateFiles(t *testing.T, files []MockFile) string {
 	tmpBackupDir, err := os.MkdirTemp("", "tmp_to_backup")
 	require.NoError(t, err)
@@ -107,13 +107,13 @@
 	}
 
 	return tmpBackupDir
-=======
+}
+
 func WithGenerator(gen func(chan<- *importer.ScanResult), open func(string) (io.ReadCloser, error)) TestingOptions {
 	return func(o *testingOptions) {
 		o.gen = gen
 		o.open = open
 	}
->>>>>>> 8d47f5d7
 }
 
 func GenerateSnapshot(t *testing.T, repo *repository.Repository, files []MockFile, opts ...TestingOptions) *snapshot.Snapshot {
@@ -122,12 +122,9 @@
 		f(o)
 	}
 
-<<<<<<< HEAD
 	tmpBackupDir := GenerateFiles(t, files)
 	repo.AppContext().CWD = tmpBackupDir
 
-=======
->>>>>>> 8d47f5d7
 	// create a snapshot
 	builder, err := snapshot.Create(repo, repository.DefaultType)
 	require.NoError(t, err)
